--- conflicted
+++ resolved
@@ -112,16 +112,6 @@
           />
         )}
 
-<<<<<<< HEAD
-        {/* Admin management screens are part of the admin stack but hidden from the tab bar */}
-        {/* @ts-ignore expo-router href prop */}
-        <Tabs.Screen name="admin/upload" href={null} />
-        {/* @ts-ignore expo-router href prop */}
-=======
-        {/* Hide admin management screens from tab bar */}
-        <Tabs.Screen name="admin/upload" href={null} />
->>>>>>> d3597b01
-        <Tabs.Screen name="admin/uploads" href={null} />
         
         {/* Profile tab - visible to all users */}
         <Tabs.Screen
