import React, { useEffect, useRef } from 'react';
import {
  Modal,
  View,
  Text,
<<<<<<< HEAD
  TouchableOpacity,
  Image,
  FlatList,
  ListRenderItem,
} from 'react-native';
=======
  StyleSheet,
  TouchableOpacity,
  Image,
} from 'react-native';
import DraggableFlatList, { RenderItemParams } from 'react-native-draggable-flatlist';
import Animated, { SlideInUp, FadeOut } from 'react-native-reanimated';
import { useMusic, Track } from '@/providers/MusicProvider';
>>>>>>> b5aca14c
import { X, Trash2 } from 'lucide-react-native';
import { useMusic, Track } from '@/providers/MusicProvider';

interface Props {
  visible: boolean;
  onClose: () => void;
}

export default function QueueModal({ visible, onClose }: Props) {
  const { queue, currentTrack, playTrack, removeFromQueue } = useMusic();
  const listRef = useRef<FlatList<Track>>(null);

<<<<<<< HEAD
  useEffect(() => {
    if (visible && currentTrack) {
      const idx = queue.findIndex((t) => t.id === currentTrack.id);
      if (idx >= 0) {
        setTimeout(() => {
          try {
            listRef.current?.scrollToIndex({ index: idx, animated: true });
          } catch {
            // ignore scroll errors
          }
        }, 100);
      }
    }
  }, [visible, currentTrack, queue]);

  const renderItem: ListRenderItem<Track> = ({ item }) => (
=======
  const listRef = useRef<DraggableFlatList<Track>>(null);

  useEffect(() => {
    if (visible) {
      const index = queue.findIndex((t) => t.id === currentTrack?.id);
      if (index >= 0) {
        setTimeout(() => {
          listRef.current?.scrollToIndex({ index, animated: true, viewPosition: 0.5 });
        }, 100);
      }
    }
  }, [visible, queue, currentTrack]);

  const renderItem = ({ item, drag }: RenderItemParams<Track>) => (
>>>>>>> b5aca14c
    <TouchableOpacity
      onPress={() => playTrack(item, queue)}
      className={`flex-row items-center p-2 mb-2 rounded-lg bg-white/5 ${
        item.id === currentTrack?.id ? 'border border-violet-500' : ''
      }`}
    >
      <Image source={{ uri: item.coverUrl }} className="w-12 h-12 rounded-md" />
      <View className="flex-1 ml-3">
        <Text className="text-white text-sm font-semibold" numberOfLines={1}>
          {item.title}
        </Text>
        <Text className="text-slate-400 text-xs" numberOfLines={1}>
          {item.artist}
        </Text>
      </View>
      <TouchableOpacity onPress={() => removeFromQueue(item.id)} className="p-2">
        <Trash2 color="#ef4444" size={18} />
      </TouchableOpacity>
    </TouchableOpacity>
  );

  return (
<<<<<<< HEAD
    <Modal visible={visible} transparent animationType="fade">
      <View className="flex-1 items-center justify-center bg-black/60">
        <View className="w-11/12 max-h-[80%] rounded-2xl p-4 bg-slate-800 glassCard brutalBorder brutalShadow">
          <View className="mb-3 flex-row items-center justify-between">
            <Text className="text-xl font-semibold text-white">Queue</Text>
            <TouchableOpacity onPress={onClose} className="p-1">
              <X color="#fff" size={24} />
            </TouchableOpacity>
          </View>
          <FlatList
=======
    <Modal visible={visible} transparent animationType="fade" onRequestClose={onClose}>
      <View style={styles.modal}>
        <Animated.View
          entering={SlideInUp.springify()}
          exiting={FadeOut}
          style={[styles.content, styles.glassCard, styles.brutalBorder, styles.brutalShadow]}
        >
          <View style={styles.header}>
            <Text style={styles.heading}>Queue</Text>
            <TouchableOpacity onPress={onClose} style={styles.closeBtn}>
              <X color="#fff" size={24} />
            </TouchableOpacity>
          </View>

          {queue.length > 0 && (
            <TouchableOpacity onPress={clearQueue} style={styles.clearBtn}>
              <Text style={styles.clearText}>Clear Queue</Text>
            </TouchableOpacity>
          )}

          <DraggableFlatList
>>>>>>> b5aca14c
            ref={listRef}
            data={queue}
            keyExtractor={(item) => item.id}
            renderItem={renderItem}
            showsVerticalScrollIndicator={false}
          />
        </Animated.View>
      </View>
    </Modal>
  );
}
<|MERGE_RESOLUTION|>--- conflicted
+++ resolved
@@ -3,23 +3,14 @@
   Modal,
   View,
   Text,
-<<<<<<< HEAD
   TouchableOpacity,
   Image,
-  FlatList,
-  ListRenderItem,
-} from 'react-native';
-=======
   StyleSheet,
-  TouchableOpacity,
-  Image,
 } from 'react-native';
 import DraggableFlatList, { RenderItemParams } from 'react-native-draggable-flatlist';
 import Animated, { SlideInUp, FadeOut } from 'react-native-reanimated';
 import { useMusic, Track } from '@/providers/MusicProvider';
->>>>>>> b5aca14c
 import { X, Trash2 } from 'lucide-react-native';
-import { useMusic, Track } from '@/providers/MusicProvider';
 
 interface Props {
   visible: boolean;
@@ -28,30 +19,10 @@
 
 export default function QueueModal({ visible, onClose }: Props) {
   const { queue, currentTrack, playTrack, removeFromQueue } = useMusic();
-  const listRef = useRef<FlatList<Track>>(null);
-
-<<<<<<< HEAD
-  useEffect(() => {
-    if (visible && currentTrack) {
-      const idx = queue.findIndex((t) => t.id === currentTrack.id);
-      if (idx >= 0) {
-        setTimeout(() => {
-          try {
-            listRef.current?.scrollToIndex({ index: idx, animated: true });
-          } catch {
-            // ignore scroll errors
-          }
-        }, 100);
-      }
-    }
-  }, [visible, currentTrack, queue]);
-
-  const renderItem: ListRenderItem<Track> = ({ item }) => (
-=======
   const listRef = useRef<DraggableFlatList<Track>>(null);
 
   useEffect(() => {
-    if (visible) {
+    if (visible && currentTrack) {
       const index = queue.findIndex((t) => t.id === currentTrack?.id);
       if (index >= 0) {
         setTimeout(() => {
@@ -62,12 +33,12 @@
   }, [visible, queue, currentTrack]);
 
   const renderItem = ({ item, drag }: RenderItemParams<Track>) => (
->>>>>>> b5aca14c
     <TouchableOpacity
       onPress={() => playTrack(item, queue)}
       className={`flex-row items-center p-2 mb-2 rounded-lg bg-white/5 ${
         item.id === currentTrack?.id ? 'border border-violet-500' : ''
       }`}
+      onLongPress={drag}
     >
       <Image source={{ uri: item.coverUrl }} className="w-12 h-12 rounded-md" />
       <View className="flex-1 ml-3">
@@ -85,18 +56,6 @@
   );
 
   return (
-<<<<<<< HEAD
-    <Modal visible={visible} transparent animationType="fade">
-      <View className="flex-1 items-center justify-center bg-black/60">
-        <View className="w-11/12 max-h-[80%] rounded-2xl p-4 bg-slate-800 glassCard brutalBorder brutalShadow">
-          <View className="mb-3 flex-row items-center justify-between">
-            <Text className="text-xl font-semibold text-white">Queue</Text>
-            <TouchableOpacity onPress={onClose} className="p-1">
-              <X color="#fff" size={24} />
-            </TouchableOpacity>
-          </View>
-          <FlatList
-=======
     <Modal visible={visible} transparent animationType="fade" onRequestClose={onClose}>
       <View style={styles.modal}>
         <Animated.View
@@ -111,14 +70,7 @@
             </TouchableOpacity>
           </View>
 
-          {queue.length > 0 && (
-            <TouchableOpacity onPress={clearQueue} style={styles.clearBtn}>
-              <Text style={styles.clearText}>Clear Queue</Text>
-            </TouchableOpacity>
-          )}
-
           <DraggableFlatList
->>>>>>> b5aca14c
             ref={listRef}
             data={queue}
             keyExtractor={(item) => item.id}
@@ -130,3 +82,48 @@
     </Modal>
   );
 }
+
+const styles = StyleSheet.create({
+  modal: {
+    flex: 1,
+    justifyContent: 'center',
+    alignItems: 'center',
+    backgroundColor: 'rgba(0,0,0,0.6)',
+  },
+  content: {
+    width: '90%',
+    maxHeight: '80%',
+    padding: 16,
+    borderRadius: 24,
+    backgroundColor: '#1e293b',
+  },
+  header: {
+    flexDirection: 'row',
+    justifyContent: 'space-between',
+    alignItems: 'center',
+    marginBottom: 12,
+  },
+  heading: {
+    fontSize: 20,
+    fontWeight: '600',
+    color: 'white',
+  },
+  closeBtn: {
+    padding: 4,
+  },
+  glassCard: {
+    backgroundColor: 'rgba(255,255,255,0.05)',
+    borderRadius: 20,
+  },
+  brutalBorder: {
+    borderWidth: 2,
+    borderColor: 'rgba(255,255,255,0.2)',
+  },
+  brutalShadow: {
+    shadowColor: '#000',
+    shadowOffset: { width: 4, height: 4 },
+    shadowOpacity: 0.4,
+    shadowRadius: 6,
+    elevation: 8,
+  },
+});